<p align="center">
  <img src="./docs/rpq.png">
</p>

<h4 align="center">
  RPQ is a my first Rust project is very experimental at this stage. It will be sometime before this project is in a stable place. 
</h4>


- [Background](#background)
  - [Should I Use RPQ?](#should-i-use-rpq)
  - [Sister Projects](#sister-projects)
- [Benchmarks](#benchmarks)
- [Usage](#usage)
  - [API Reference](#api-reference)
    - [Example Usage](#example-usage)
- [Contributing](#contributing)
  - [We Develop with Github](#we-develop-with-github)
  - [All Code Changes Happen Through Pull Requests](#all-code-changes-happen-through-pull-requests)
  - [Any contributions you make will be under the MIT Software License](#any-contributions-you-make-will-be-under-the-mit-software-license)
  - [Report bugs using Github's Issues](#report-bugs-using-githubs-issues)
  - [Write bug reports with detail, background, and sample code](#write-bug-reports-with-detail-background-and-sample-code)
- [License](#license)


## Background
RPQ was written as an experiment when I was playing with [Fibonacci Heaps](https://en.wikipedia.org/wiki/Fibonacci_heap) and wanted to find something faster. I was disappointed by the state of research and libraries being used by most common applications, so RPQ is meant to be a highly flexible framework that can support a multitude of workloads.

### Should I Use RPQ?
<<<<<<< HEAD
GPQ is a concurrency safe, embeddable priority queue that can be used in a variety of applications. RPQ might be the right choice if:
=======
RPQ is a concurrency safe, embeddable priority queue that can be used in a variety of applications. RPQ might be the right choice if:
>>>>>>> bbc5e5be
- Your data requires strict ordering guarantees
- You need to prioritize items that are in the queue too long 
- You need to timeout items
- You have multiple writers and readers that need to access the queue concurrently
- You run critical workloads and need to store the queue on disk in case of a crash

### Sister Projects 
- [fibheap (Fibonacci Heaps)](https://github.com/JustinTimperio/fibheap)
- [gpq (Go Priority Queue)](https://github.com/JustinTimperio/gpq)
- [pq-bench (Priority Queue Benchmarks)](https://github.com/JustinTimperio/pq-bench)

## Benchmarks
TODO

## Usage
TODO

### API Reference
TODO

#### Example Usage
TODO


## Contributing
RPQ is actively looking for maintainers so feel free to help out when:

- Reporting a bug
- Discussing the current state of the code
- Submitting a fix
- Proposing new features

### We Develop with Github
We use github to host code, to track issues and feature requests, as well as accept pull requests.

### All Code Changes Happen Through Pull Requests
1. Fork the repo and create your branch from `master`.
2. If you've added code that should be tested, add tests.
3. If you've changed APIs, update the documentation.
4. Ensure the test suite passes.
5. Make sure your code lints.
6. Issue that pull request!

### Any contributions you make will be under the MIT Software License
In short, when you submit code changes, your submissions are understood to be under the same [MIT License](http://choosealicense.com/licenses/mit/) that covers the project. Feel free to contact the maintainers if that's a concern.

### Report bugs using Github's [Issues](https://github.com/JustinTimperio/rpq/issues)
We use GitHub issues to track public bugs. Report a bug by opening a new issue; it's that easy!

### Write bug reports with detail, background, and sample code
**Great Bug Reports** tend to have:

- A quick summary and/or background
- Steps to reproduce
  - Be specific!
  - Give sample code if you can.
- What you expected would happen
- What actually happens
- Notes (possibly including why you think this might be happening, or stuff you tried that didn't work)


## License
All code here was originally written by me, Justin Timperio, under an MIT license.<|MERGE_RESOLUTION|>--- conflicted
+++ resolved
@@ -27,11 +27,7 @@
 RPQ was written as an experiment when I was playing with [Fibonacci Heaps](https://en.wikipedia.org/wiki/Fibonacci_heap) and wanted to find something faster. I was disappointed by the state of research and libraries being used by most common applications, so RPQ is meant to be a highly flexible framework that can support a multitude of workloads.
 
 ### Should I Use RPQ?
-<<<<<<< HEAD
-GPQ is a concurrency safe, embeddable priority queue that can be used in a variety of applications. RPQ might be the right choice if:
-=======
 RPQ is a concurrency safe, embeddable priority queue that can be used in a variety of applications. RPQ might be the right choice if:
->>>>>>> bbc5e5be
 - Your data requires strict ordering guarantees
 - You need to prioritize items that are in the queue too long 
 - You need to timeout items
